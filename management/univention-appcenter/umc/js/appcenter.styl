/*
 * Copyright 2014-2019 Univention GmbH
 *
 * http://www.univention.de/
 *
 * All rights reserved.
 *
 * The source code of this program is made available
 * under the terms of the GNU Affero General Public License version 3
 * (GNU AGPL V3) as published by the Free Software Foundation.
 *
 * Binary versions of this program provided by Univention to you as
 * well as other copyrighted, protected or trademarked materials like
 * Logos, graphics, fonts, specific documentations and configurations,
 * cryptographic keys etc. are subject to a license agreement between
 * you and Univention and not subject to the GNU AGPL V3.
 *
 * In the case you use this program under the terms of the GNU AGPL V3,
 * the program is provided in the hope that it will be useful,
 * but WITHOUT ANY WARRANTY; without even the implied warranty of
 * MERCHANTABILITY or FITNESS FOR A PARTICULAR PURPOSE. See the
 * GNU Affero General Public License for more details.
 *
 * You should have received a copy of the GNU Affero General Public
 * License with the Debian GNU/Linux or Univention distribution in file
 * /usr/share/common-licenses/AGPL-3; if not, see
 * <http://www.gnu.org/licenses/>.
 */

column-count(count)
	column-count: count
	-webkit-column-count: count
	-moz-column-count: count

$app-detailspane-background-color = #fff

.umcAppCenterGallery
	.umcGalleryWrapperItem
		.appStatusIcon
			background-image: url("appcenter/statusIcons.svg")

			&.appUpdateIcon
				background-position: 0 0

			&.appEndOfLifeIcon
				background-position: -80px 0

			&.appRecommendedAppIcon
				background-position: -160px 0
				right: 0px

			&.appPopularAppIcon
				background-position: -240px 0
				right: 0px

			&.appRecommendedAndPopularAppIcon
				background-position: -280px 0
				right: 0px

			&.appVoteForApp
				background-position: -200px 0
				right: 0px

		.appStatusHoverIcon
			&.appUpdateIcon
				background-position: -40px 0

			&.appEndOfLifeIcon
				background-position: -120px 0

			&.appRecommendedAppIcon
				background-position: -160px 0

			&.appPopularAppIcon
				background-position: -240px 0

			&.appRecommendedAndPopularAppIcon
				background-position: -280px 0

			&.appVoteForApp
				background-position: -200px 0

		.umcGalleryItemActive .umcUpdateIcon,
		.umcGalleryItem:hover .umcUpdateIcon
			/* change icon color to white on hover */
			background-image: url("../../dijit/themes/umc/images/icons-white.svg")

.umcAppDetailsPage
	.umcAppButton
		float: right

	.umcAppButton.umcAppButtonFirstRow
		margin-bottom: 15px

	.umcAppButton.umcAppButtonFirstRow + .umcAppButton:not(.umcAppButtonFirstRow)
		clear: left

	.umcAppButton.umcActionButton
		float: none

	.umcAppSidebarButton
		width: 100%
		margin: auto

	.umcAppSidebarButton .dijitButtonNode
		width: 100%
		background-color: #74b627
		&:hover
			background-color: #5f9434

	.umcAppSidebarButton .dijitButtonNode .dijitButtonText
		color: white

.categoryButton, .categorySpan
	background-color: transparent
	border: 0
	border-right: 1px solid lightgrey
	padding: 0 0.4em 0 0
	margin-right: 0.4em

	&:first-child
		padding-left: 0

	&:last-child
		border-right: 0

.categoryButton
	text-decoration: underline
	opacity: 0.66

	&:hover
		opacity: 1

.umcGalleryButton
	margin-top: 1em
	padding-bottom: 1em
	border-bottom: 1px solid #b4b4b4

	&:last-child
		border-bottom: 0

.umc .dijitTitlePane.appDetailsPane
	.dijitTitlePaneTitle
		color: #a9a9a9
		border-top: 0
		padding: 0.5em 0 0.5em 0

		.dijitTitlePaneTextNode
			vertical-align: middle

		.dijitArrowNode
			opacity: 0.66

	.dijitTitlePaneTitleClosed .dijitArrowNode
		background-position: -80px 0

	.dijitTitlePaneTitleClosed.dijitTitlePaneTitleHover .dijitArrowNode
		background-position: -100px 0
		opacity: 0.66

	.dijitTitlePaneTitleOpen .dijitArrowNode
		background-position: 0px 0

	.dijitTitlePaneTitleOpen.dijitTitlePaneTitleHover .dijitArrowNode
		background-position: -20px 0
		opacity: 0.66

.appcenterMetaCategory
	margin-bottom: 3em
	padding-bottom: 2em
	border-bottom: 1px solid #c8c8c8

	.umcText
		font-size: 20px
		font-weight: 500
		padding-top: 0.4em
		padding-bottom: 1em
		float: left

	.dijitButton
		float: right

.appDetailsPageActions
	margin-bottom: 3em

.umc .umcAppCenterDialog
	.dijitDefaultButton
		float: right

	.umcPageNav
		margin-bottom: 0

	.umcAppMoreTitlePane
		margin-bottom: 1em

		.dijitTitlePaneTitle
			font-weight: normal
			color: #787878
			text-decoration: underline
			border: none
			font-size: 1em
			padding-top: 0.5em
			padding-bottom: 0.5em

		.dijitArrowNode
			float: left
			margin-right: 5px
			margin-top: 2px
			background-image: url(../../ dijit/themes/umc/images/icons-small.svg)
			background-position: 0 -12px
			background-size: auto
			width: 12px
			height: 12px
			opacity: 0.66

		.dijitTitlePaneTitleHover
			color: #282828

			.dijitArrowNode
				background-position: -12px -12px
				opacity: 1

		.dijitTitlePaneTitleClosed .dijitArrowNode
			background-position: -72px -12px

		.dijitTitlePaneTitleClosed.dijitTitlePaneTitleHover .dijitArrowNode
			background-position: -84px -12px


.umc .umcAppDetailsPage
	.umcPageNav
		.icon
			margin-bottom: 1em
			width: 100%
			max-width: 550px
			height: 120px
			display: inline-block
			background-position: left center
			background-size: contain
			/* border instead of padding works with background-size:contain */
			border-right: solid transparent 20px

		.navContainer
			display: inline-block
			width: 100%
			border-top: 1px solid #c8c8c8
			padding: 0.8em 0

			.umcText
				margin-bottom: 0.3em
				color: #787878
			.umcAppStatusText, .umcContainerWidget
				display: block
				width: 100%
				@media screen and (min-width: 550px)
					display: inline-block
					width: 50%
			.umcAppStatusText
				vertical-align: top

			.umcEndOfLifeHelp
				display: inline-block
				position: relative
				left: 10px
				top: 1px

	.umcAppRatingIcon
		display: inline-block
		margin: 0.15em
		height: 3em
		width: 3em

	.umcAppRatingVendorSupported
		background: transparent url("appcenter/badges/vendor_support.svg") repeat scroll

	.umcAppRatingPopularityAward
		background: transparent url("appcenter/badges/popular.svg") repeat scroll

	.umcAppRatingRecommendedApp
		background: transparent url("appcenter/badges/recommendation.svg") repeat scroll

	.umcAppRatingHelp
		display: inline-block
		position: relative

	h1
		margin-bottom: 0.3em

	.mainHeader
		display: block
		font-size: 20px
		font-weight: 500
		margin-bottom: 24px

	.iconHeaderOpen
		background: transparent url("appcenter/icons/open.svg") repeat scroll
		background-size: contain
		background-repeat: no-repeat
		line-height: 1.4em
		padding-left: 1.7em

	.iconHeaderDownload
		background: transparent url("appcenter/icons/download.svg") repeat scroll
		background-size: contain
		background-repeat: no-repeat
		line-height: 1.4em
		padding-left: 1.7em

	.iconHeaderVote
		background: transparent url("appcenter/icons/vote.svg") repeat scroll
		background-size: contain
		background-repeat: no-repeat
		line-height: 1.4em
		padding-left: 1.7em

	.iconHeaderBuy
		background: transparent url("appcenter/icons/shopping_cart.svg") repeat scroll
		background-size: contain
		background-repeat: no-repeat
		line-height: 1.4em
		padding-left: 1.7em

	.iconHeaderInfo
		background: transparent url("appcenter/icons/info.svg") repeat scroll
		background-size: contain
		background-repeat: no-repeat
		line-height: 1.4em
		padding-left: 1.7em

	.iconHeaderBadges
		background: transparent url("appcenter/icons/shopping_bag.svg") repeat scroll
		background-size: contain
		background-repeat: no-repeat
		line-height: 1.4em
		padding-left: 1.7em

	.usage
		margin-bottom: 3em

	.carouselWrapper
		border-top: 1px solid #c8c8c8
		padding: 3em 0 1em 0

	.descriptionContainer
		margin-bottom: 3em

	.appDetailsPane
		background-color: $app-detailspane-background-color
		margin: 0 -1000px
		padding: 1.5em 1000px


	.appDetailsSidebarElement
		background-color: #f2f2f2
		margin-bottom: 20px
		padding: 10px

.AppLiveSearchSidebarDropDown
	.dijitMenuSeparatorIconCell, .dijitMenuSeparatorLabelCell
		padding: 3px 0

.umc
	.umcAppCenter .umcPageNav,
	.umcAppDetailsPage .umcPageNav
		margin-bottom: 1.5em

	.umcAppDetailsPage
		.umcPageMain
			margin-bottom: 2.25em
		.umcPageFooter
			margin-bottom: 7em
		@media (max-width 768px) 
			.umcPageFooter
				margin-bottom: 5em


	.umcAppCenter .appcenterMetaCategory
		.dijitButton.hiddenButton
			visibility: hidden

		.umcAppCenterGallery
			/*height: 175px;*/
			height: auto

	.umcAppCenter .umcLiveSearchSidebar
<<<<<<< HEAD
		display: flex

		.searchField,
		.dropDownMenu
			padding: 0 0.5em 1em
=======
		.appLiveSearchSidebarElement
			background-color: white
			margin-bottom: 20px
			margin-top: 20px
			padding: 10px

		.mainHeader
			display: block
			font-size: 20px
			font-weight: 500
			margin-bottom: 16px

		.searchFilterSingle
			font-size: 17px
			font-weight: 500

		.umcLabelPane
			display: flex
			padding-bottom: 0


>>>>>>> d399ae04

	.umcPage.umcAppCenter .umcSize-TwoThirds
		@media screen and (max-width: 549px)
			width: 100%

	.umcThumbnailGallery
		position: relative
		line-height: 0

		.galleryLoadingOverlay
			position: absolute
			width: 100%
			height: 100%
			z-index: 1
			background-image: url(../../js/dijit/themes/umc/images/standbyAnimation.svg)
			background-repeat: no-repeat
			background-position: center center
			background-color: $app-detailspane-background-color
			opacity: 1

			&.loaded
				opacity: 0
				pointer-events: none

		.galleryOuterContainer
			position: relative

			.contentSliderWrapper
				display: inline-block
				white-space: nowrap
				overflow: hidden
				width: 100%
				padding: 5px 0 // some space for box-shadow of galleryThumbs

				.contentSlider
					display: inline-block
					transform: translate3d(0, 0, 0)
					transition-property: transform

					&.noTransition
						transition: none

					.galleryThumb
						display: inline-block
						vertical-align: middle
						transition-property: width, height
						box-shadow: 0 1px 6px rgba(1,0,0,0.117647), 0 1px 4px rgba(0,1,0,0.117647) // taken from univention-web/css/variables.styl

						&.galleryImgThumb
							background-size: contain
							background-position: center center
							background-repeat: no-repeat
							cursor: pointer

						&.brokenImg
							width: 150px
							box-shadow: inset 0px 0px 6px #5a5a5a
							background: url("appcenter/thumbnailError.svg") no-repeat, #e6e6e6
							background-position: center center
							background-size: 30% auto

						&.verticalAlignHelper
							margin: 0 !important
							height: 0

					.galleryVideoThumb
						position: relative

						.galleryVideo
							width: 100%
							height: 100%
							background-color: black

						.galleryVideoThumbnailWrapper
								width: 100%
								height: 100%

							.galleryVideoThumbnail
								width: 100%
								height: 100%
								background-size: cover
								background-position: center center
								background-repeat: no-repeat
								cursor: pointer

							.galleryVideoPlayButtonIcon
								width: 100%
								height: 100%
								background: url("appcenter/videoPlayButton.svg") no-repeat;
								background-size: auto 30%
								background-position: center center
								position: absolute
								top: 0

						&:after
							content: ''
							height: 100%
							display: inline-block
							vertical-align: middle

		.galleryNavButton
			cursor: pointer
			width: 40px
			opacity: 1
			transition-property: opacity, height
			position: absolute
			z-index: 1
			background-color: $app-detailspane-background-color
			padding: 5px 0
			box-sizing: content-box

			&.disabled
				opacity: 0
				cursor: default
				pointer-events: none
				height: 0

			.galleryNavButtonImage
				background-image: url("appcenter/carouselArrowRight.svg")
				background-size: contain
				background-repeat: no-repeat
				background-position: 0 50%
				height: 100%
				opacity: 0.4
				transition: opacity 0.3s

				&:hover
					opacity: 1

			&.rightGalleryNavButton
				margin-left: 5px
				right: 0
				top: 0

			&.leftGalleryNavButton
				margin-right: 5px

				.galleryNavButtonImage
					transform: rotateY(180deg)
					-webkit-transform: rotateY(180deg)

		.scaleButton
			cursor: pointer
			width: 40px
			height: 40px
			background-image: url("appcenter/maximize.svg")
			background-size: 100% 100%
			position: absolute
			right: 0
			top: 0
			z-index: 1
			opacity: 0.4

			&.minimize
				background-image: url("appcenter/minimize.svg")

			&:hover
				opacity: 1

.umc .umcModule[id^=umc_modules_appcenter_],
.umc .umcModule[id^=umc_modules_apps_]
	overflow: hidden

	.umcModuleContent
		overflow: visible<|MERGE_RESOLUTION|>--- conflicted
+++ resolved
@@ -383,13 +383,6 @@
 			height: auto
 
 	.umcAppCenter .umcLiveSearchSidebar
-<<<<<<< HEAD
-		display: flex
-
-		.searchField,
-		.dropDownMenu
-			padding: 0 0.5em 1em
-=======
 		.appLiveSearchSidebarElement
 			background-color: white
 			margin-bottom: 20px
@@ -409,9 +402,6 @@
 		.umcLabelPane
 			display: flex
 			padding-bottom: 0
-
-
->>>>>>> d399ae04
 
 	.umcPage.umcAppCenter .umcSize-TwoThirds
 		@media screen and (max-width: 549px)
